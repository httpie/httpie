# Tox (http://tox.testrun.org/) is a tool for running tests
# in multiple virtualenvs. See ./CONTRIBUTING.rst


[tox]
# pypy3 currently fails because of a Flask issue
envlist = py37


[testenv]
deps =
    mock
    pytest
    pytest-httpbin>=0.0.6


commands =
    # NOTE: the order of the directories in posargs seems to matter.
    # When changed, then many ImportMismatchError exceptions occurrs.
    py.test \
        --verbose \
        --doctest-modules \
<<<<<<< HEAD
        --ignore=./tests/test_plugins \
        {posargs:./httpie ./tests}

[testenv:py27-osx-builtin]
basepython = /usr/bin/python2.7
=======
        {posargs:./httpie ./tests}
>>>>>>> fc497daf
<|MERGE_RESOLUTION|>--- conflicted
+++ resolved
@@ -20,12 +20,5 @@
     py.test \
         --verbose \
         --doctest-modules \
-<<<<<<< HEAD
         --ignore=./tests/test_plugins \
-        {posargs:./httpie ./tests}
-
-[testenv:py27-osx-builtin]
-basepython = /usr/bin/python2.7
-=======
-        {posargs:./httpie ./tests}
->>>>>>> fc497daf
+        {posargs:./httpie ./tests}