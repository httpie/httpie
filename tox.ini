# Tox (http://tox.testrun.org/) is a tool for running tests
# in multiple virtualenvs. See ./CONTRIBUTING.rst


[tox]
# pypy3 currently fails because of a Flask issue
envlist = py27, py37, pypy


[testenv]
deps =
    mock
    pytest
    pytest-httpbin>=0.0.6


commands =
    # NOTE: the order of the directories in posargs seems to matter.
    # When changed, then many ImportMismatchError exceptions occurrs.
    py.test \
        --verbose \
        --doctest-modules \
<<<<<<< HEAD
        --ignore=./tests/test_plugins \
        {posargs:./httpie ./tests}
=======
        {posargs:./httpie ./tests}

[testenv:py27-osx-builtin]
basepython = /usr/bin/python2.7
>>>>>>> 2cd6ea30
<|MERGE_RESOLUTION|>--- conflicted
+++ resolved
@@ -20,12 +20,8 @@
     py.test \
         --verbose \
         --doctest-modules \
-<<<<<<< HEAD
         --ignore=./tests/test_plugins \
-        {posargs:./httpie ./tests}
-=======
         {posargs:./httpie ./tests}
 
 [testenv:py27-osx-builtin]
-basepython = /usr/bin/python2.7
->>>>>>> 2cd6ea30
+basepython = /usr/bin/python2.7