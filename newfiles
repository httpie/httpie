iss97
<<<<<<< HEAD
iss95 new
master
iss96Newnewnew
already up-to-date
=======
already up-to-date
haha
>>>>>>> 40745ca9
<|MERGE_RESOLUTION|>--- conflicted
+++ resolved
@@ -1,10 +1,6 @@
 iss97
-<<<<<<< HEAD
 iss95 new
 master
 iss96Newnewnew
 already up-to-date
-=======
-already up-to-date
-haha
->>>>>>> 40745ca9
+haha